--- conflicted
+++ resolved
@@ -369,23 +369,8 @@
 	return nil
 }
 
-<<<<<<< HEAD
-// Lookup implements the fs.NodeRequestLookuper interface for Dir.
-func (d *Dir) Lookup(ctx context.Context, req *fuse.LookupRequest, resp *fuse.LookupResponse) (node fs.Node, err error) {
-	d.folder.fs.log.CDebugf(ctx, "Dir Lookup %s", req.Name)
-	defer func() { d.folder.reportErr(ctx, libkbfs.ReadMode, err) }()
-
-	err = libkbfs.EnableDelayedCancellationWithGracePeriod(
-		ctx, d.folder.fs.config.GracePeriod())
-	if err != nil {
-		return nil, err
-	}
-
-	specialNode := handleSpecialFile(req.Name, d.folder.fs, resp)
-=======
 func openSpecialInFolder(name string, folder *Folder, resp *fuse.LookupResponse) fs.Node {
 	specialNode := handleSpecialFile(name, folder.fs, resp)
->>>>>>> 42e02a48
 	if specialNode != nil {
 		return specialNode
 	}
@@ -473,6 +458,12 @@
 func (d *Dir) Lookup(ctx context.Context, req *fuse.LookupRequest, resp *fuse.LookupResponse) (node fs.Node, err error) {
 	d.folder.fs.log.CDebugf(ctx, "Dir Lookup %s", req.Name)
 	defer func() { d.folder.reportErr(ctx, libkbfs.ReadMode, err) }()
+
+	err = libkbfs.EnableDelayedCancellationWithGracePeriod(
+		ctx, d.folder.fs.config.GracePeriod())
+	if err != nil {
+		return nil, err
+	}
 
 	if node := openSpecialInFolder(req.Name, d.folder, resp); node != nil {
 		return node, nil
